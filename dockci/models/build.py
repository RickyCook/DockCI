--- conflicted
+++ resolved
@@ -13,12 +13,9 @@
 from uuid import uuid1
 
 import docker
-<<<<<<< HEAD
 import docker.errors
-=======
+
 from docker.utils import kwargs_from_env
->>>>>>> 2b001bf1
-
 from flask import url_for
 
 from dockci.exceptions import AlreadyRunError
