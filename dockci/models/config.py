"""
Application configuration models
"""

import socket

from urllib.parse import urlparse
from uuid import uuid4

import py.path  # pylint:disable=import-error

from yaml_model import LoadOnAccess, SingletonModel, ValidationError

from dockci.util import default_gateway, guess_multi_value


def default_docker_host(format_string, local_default=None):
    """
    Get a default value for the docker_host variable. This will work out
    if DockCI is running in Docker, and try and guess the Docker IP address
    to use for a TCP connection. Otherwise, defaults to the default
    unix socket.
    """
    docker_files = [py.path.local(path)
                    for path in ('/.dockerenv', '/.dockerinit')]
    if any(path.check() for path in docker_files):
        return format_string.format(ip=default_gateway())

    return local_default


class Config(SingletonModel):  # pylint:disable=too-few-public-methods
    """
    Global application configuration
    """
    restart_needed = False

    # TODO docker_hosts
    secret = LoadOnAccess(generate=lambda _: uuid4().hex)

    docker_use_env_vars = LoadOnAccess(default=lambda _: False,
                                       input_transform=bool)
    docker_hosts = LoadOnAccess(
        input_transform=guess_multi_value,
        default=lambda _: [default_docker_host(
            "tcp://{ip}:2375", "unix:///var/run/docker.sock"
        )]
    )
    docker_use_registry = LoadOnAccess(default=lambda _: False,
                                       input_transform=bool)
    docker_registry = LoadOnAccess(default=lambda _: default_docker_host(
        "http://{ip}:5000", "http://127.0.0.1:5000"
    ))

    mail_server = LoadOnAccess(default=lambda _: "localhost")
    mail_port = LoadOnAccess(default=lambda _: 25, input_transform=int)
    mail_use_tls = LoadOnAccess(default=lambda _: False, input_transform=bool)
    mail_use_ssl = LoadOnAccess(default=lambda _: False, input_transform=bool)
    mail_username = LoadOnAccess(default=lambda _: None)
    mail_password = LoadOnAccess(default=lambda _: None)
    mail_default_sender = LoadOnAccess(default=lambda _:
                                       "dockci@%s" % socket.gethostname())

<<<<<<< HEAD
    github_client_id = LoadOnAccess(default=lambda _: None)
    github_client_secret = LoadOnAccess(default=lambda _: None)
=======
    security_password_salt = LoadOnAccess(generate=lambda _: uuid4().hex)
    security_registerable = LoadOnAccess(default=True)
    security_recoverable = LoadOnAccess(default=True)
>>>>>>> 94b39189

    @property
    def docker_registry_host(self):
        """
        Get the hostname portion of the Docker registry
        """
        url = urlparse(self.docker_registry)
        return url.netloc

    @property
    def docker_registry_insecure(self):
        """
        Tell if the Docker registry URL is secure, or insecure
        """
        url = urlparse(self.docker_registry)
        return url.scheme.lower() == 'http'

    @property
    def mail_host_string(self):
        """
        Get the host/port as a h:p string
        """
        return "{host}:{port}".format(host=self.mail_server,
                                      port=self.mail_port)

    @mail_host_string.setter
    def mail_host_string(self, value):
        """
        Parse a URL string into host/port/user/pass and set the relevant attrs
        """
        url = urlparse('smtp://%s' % value)
        if url.hostname:
            self.mail_server = url.hostname
        if url.port:
            self.mail_port = url.port
        if url.username:
            self.mail_username = url.username
        if url.password:
            self.mail_password = url.password

    def validate(self):
        with self.parent_validation(Config):
            errors = []

            import docker
            for docker_host in self.docker_hosts:
                try:
                    # pylint:disable=unused-variable
                    client = docker.Client(docker_host)
                except docker.errors.DockerException as ex:
                    message, = ex.args  # pylint:disable=unpacking-non-sequence
                    errors.append(message)

            registry_url = urlparse(self.docker_registry)
            if registry_url.scheme.lower() not in ('http', 'https'):
                errors.append("Registry URL must be HTTP, or HTTPS")

            invalid_url_parts = (
                bool(getattr(registry_url, url_part))
                for url_part
                in ('path', 'params', 'query', 'fragment')
            )
            if any(invalid_url_parts):
                errors.append("Registry URL can only include scheme, host, "
                              "and port")

            if errors:
                raise ValidationError(errors)

        return True<|MERGE_RESOLUTION|>--- conflicted
+++ resolved
@@ -61,14 +61,12 @@
     mail_default_sender = LoadOnAccess(default=lambda _:
                                        "dockci@%s" % socket.gethostname())
 
-<<<<<<< HEAD
     github_client_id = LoadOnAccess(default=lambda _: None)
     github_client_secret = LoadOnAccess(default=lambda _: None)
-=======
+
     security_password_salt = LoadOnAccess(generate=lambda _: uuid4().hex)
     security_registerable = LoadOnAccess(default=True)
     security_recoverable = LoadOnAccess(default=True)
->>>>>>> 94b39189
 
     @property
     def docker_registry_host(self):
