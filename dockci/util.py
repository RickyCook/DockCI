--- conflicted
+++ resolved
@@ -103,7 +103,7 @@
         handle.write((" %s\n" % fail).encode())
         raise
 
-<<<<<<< HEAD
+
 class DateTimeEncoder(json.JSONEncoder):
     def default(self, obj):
         if isinstance(obj, datetime.datetime):
@@ -111,7 +111,7 @@
         else:
             encoded_object =json.JSONEncoder.default(self, obj)
         return encoded_object
-=======
+
 
 def is_semantic(version):
     """
@@ -120,5 +120,4 @@
     """
     # TODO maybe this could be a configuable regex for different
     # versioning schemes?  (yyyymmdd for example)
-    return re.match(r'^v\d+\.\d+\.\d+$', version) is not None
->>>>>>> e15fef82
+    return re.match(r'^v\d+\.\d+\.\d+$', version) is not None