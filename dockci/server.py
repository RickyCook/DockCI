"""
Functions for setting up and starting the DockCI application server
"""

import logging
import mimetypes

from flask import Flask
from flask_oauthlib.client import OAuth
from flask_security import Security
from flask_mail import Mail

from dockci.data_adapters.flask_security import YAMLModelUserDataStore
from dockci.models.config import Config
from dockci.util import setup_templates, tokengetter_for


APP = Flask(__name__)
MAIL = Mail()
CONFIG = Config()
SECURITY = Security()
OAUTH = OAuth(APP)

APP.config.model = CONFIG  # For templates


OAUTH_APPS = {}
OAUTH_APPS_SCOPES = {}
OAUTH_APPS_SCOPE_SERIALIZERS = {
    'github': lambda scope: ','.join(sorted(scope.split(','))),
}

def app_init():
    """
    Pre-run app setup
    """
    logger = logging.getLogger('dockci.init')

    logger.info("Loading app config")

    APP.secret_key = CONFIG.secret

    APP.config['MAIL_SERVER'] = CONFIG.mail_server
    APP.config['MAIL_PORT'] = CONFIG.mail_port
    APP.config['MAIL_USE_TLS'] = CONFIG.mail_use_tls
    APP.config['MAIL_USE_SSL'] = CONFIG.mail_use_ssl
    APP.config['MAIL_USERNAME'] = CONFIG.mail_username
    APP.config['MAIL_PASSWORD'] = CONFIG.mail_password
    APP.config['MAIL_DEFAULT_SENDER'] = CONFIG.mail_default_sender

    APP.config['SECURITY_PASSWORD_HASH'] = 'bcrypt'
    APP.config['SECURITY_PASSWORD_SALT'] = CONFIG.security_password_salt
    APP.config['SECURITY_REGISTERABLE'] = CONFIG.security_registerable
    APP.config['SECURITY_RECOVERABLE'] = CONFIG.security_recoverable
    APP.config['SECURITY_CHANGEABLE'] = True
    APP.config['SECURITY_EMAIL_SENDER'] = CONFIG.mail_default_sender

    mimetypes.add_type('application/x-yaml', 'yaml')

    SECURITY.init_app(APP, YAMLModelUserDataStore())
    MAIL.init_app(APP)
    app_init_oauth()
    app_init_views()


def app_init_oauth():
    """
    Initialize the OAuth integrations
    """
    if CONFIG.github_key and CONFIG.github_secret:
        scope = 'user:email,admin:repo_hook,repo'
        OAUTH_APPS_SCOPES['github'] = \
            OAUTH_APPS_SCOPE_SERIALIZERS['github'](scope)
        OAUTH_APPS['github'] = OAUTH.remote_app(
            'github',
            consumer_key=CONFIG.github_key,
            consumer_secret=CONFIG.github_secret,
            request_token_params={'scope': scope},
            base_url='https://api.github.com/',
            request_token_url=None,
            access_token_method='POST',
            access_token_url='https://github.com/login/oauth/access_token',
            authorize_url='https://github.com/login/oauth/authorize'
        )

    for oauth_app in OAUTH_APPS.values():
        oauth_app.tokengetter(tokengetter_for(oauth_app))

def app_init_views():
    """
    Activate all DockCI views
    """
    # pylint:disable=unused-variable
    import dockci.views.core

    import dockci.views.build
    import dockci.views.external
    import dockci.views.job
<<<<<<< HEAD
    import dockci.views.oauth
=======
    import dockci.views.test
>>>>>>> 0d988506

    setup_templates(APP)


def run(app_args):
    """
    Setup, and run the DockCI application server, using the args given to
    configure it
    """
    app_init()
    server_args = {
        key: val
        for key, val in app_args.items()
        if key in ('host', 'port', 'debug')
    }

    APP.run(**server_args)<|MERGE_RESOLUTION|>--- conflicted
+++ resolved
@@ -96,11 +96,8 @@
     import dockci.views.build
     import dockci.views.external
     import dockci.views.job
-<<<<<<< HEAD
     import dockci.views.oauth
-=======
     import dockci.views.test
->>>>>>> 0d988506
 
     setup_templates(APP)
 
