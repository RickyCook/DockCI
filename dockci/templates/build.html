--- conflicted
+++ resolved
@@ -141,11 +141,8 @@
             .replace(/\{\"stream\":\"/g, '')
             .replace(/\\n\"\}/g, '');
 
-<<<<<<< HEAD
-=======
           $('.panel-body', buildStageDiv).text(responseText);
 
->>>>>>> bd10acaf
           $("html, body").animate({ scrollTop: $(document).height() }, 100);
         }
       },
