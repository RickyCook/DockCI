{% extends "_base.html" %}
{% block title %}{{ job.name }}{% endblock %}
{% block header %}
  {{ job.name }}
  <span class="btn-group pull-right">
    {{ header_button('editor-mode-edit', '/jobs/%s/edit' % job.slug) }}
    {{ header_button('av-play-circle-outline', '/jobs/%s/builds/new' % job.slug) }}
  </span>
{% endblock %}
{% block content %}
<<<<<<< HEAD

<table class="table table-striped">
  <tr><th>Created</th><th>Git reference</th><th>State</th></tr>
  {% for build in job.builds | sort(attribute='create_ts', reverse=True) %}<tr>
    <td><a href="/jobs/{{ job.slug }}/builds/{{ build.slug }}">{{ build.create_ts }}</a></td>
    <td>{{ build.commit }}</td>
    <td>{{ build_state_glyph(build.state) }}</td>
  </tr>{% endfor %}
=======
<div class="checkbox"><label>
  <input id="filterStable" type="checkbox">Only stable releases
</label></div>
<table id="builds-list" class="table table-striped">
  <tr><th>Created</th><th>Commit</th><th>Version</th><th>Author</th><th>State</th></tr>
  {% for build in job.builds | sort(attribute='create_ts', reverse=True) -%}
    <tr class="build-detail {{ 'stable-release' if build.is_stable_release else '' }}">
      <td><a href="/jobs/{{ job.slug }}/builds/{{ build.slug }}">{{ build.create_ts }}</a></td>
      <td>{{ build.commit }}</td>
      <td>{{ build.version if build.version else '' }}</td>
      <td>{{ git_user(build.git_author_name, build.git_author_email) if build.git_author_name or build.git_author_email else ''}}</td>
      <td>{{ build_state_glyph(build.state) }}</td>
    </tr>
  {%- endfor %}
>>>>>>> 2f8312ac
</table>
<script>
  $(document).ready(function() {
    var unstableBuilds = $('.build-detail:not(.stable-release)');
    $('#filterStable').change(function(ev) {
      if (ev.target.checked) {
        unstableBuilds.hide();
      } else {
        unstableBuilds.show();
      }
    })
  })
</script>
{% endblock %}<|MERGE_RESOLUTION|>--- conflicted
+++ resolved
@@ -8,21 +8,11 @@
   </span>
 {% endblock %}
 {% block content %}
-<<<<<<< HEAD
-
-<table class="table table-striped">
-  <tr><th>Created</th><th>Git reference</th><th>State</th></tr>
-  {% for build in job.builds | sort(attribute='create_ts', reverse=True) %}<tr>
-    <td><a href="/jobs/{{ job.slug }}/builds/{{ build.slug }}">{{ build.create_ts }}</a></td>
-    <td>{{ build.commit }}</td>
-    <td>{{ build_state_glyph(build.state) }}</td>
-  </tr>{% endfor %}
-=======
 <div class="checkbox"><label>
   <input id="filterStable" type="checkbox">Only stable releases
 </label></div>
 <table id="builds-list" class="table table-striped">
-  <tr><th>Created</th><th>Commit</th><th>Version</th><th>Author</th><th>State</th></tr>
+  <tr><th>Created</th><th>Git reference</th><th>Version</th><th>Author</th><th>State</th></tr>
   {% for build in job.builds | sort(attribute='create_ts', reverse=True) -%}
     <tr class="build-detail {{ 'stable-release' if build.is_stable_release else '' }}">
       <td><a href="/jobs/{{ job.slug }}/builds/{{ build.slug }}">{{ build.create_ts }}</a></td>
@@ -32,7 +22,6 @@
       <td>{{ build_state_glyph(build.state) }}</td>
     </tr>
   {%- endfor %}
->>>>>>> 2f8312ac
 </table>
 <script>
   $(document).ready(function() {
