--- conflicted
+++ resolved
@@ -53,10 +53,7 @@
     .form-horizontal .checkbox {
       padding-top: 0px;
     }
-<<<<<<< HEAD
-
-=======
->>>>>>> 0238e6cf
+
     @-moz-keyframes spin {
       from { -moz-transform: rotate(0deg); }
       to { -moz-transform: rotate(360deg); }
