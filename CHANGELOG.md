--- conflicted
+++ resolved
@@ -1,16 +1,5 @@
 # Changelog
 
-<<<<<<< HEAD
-### v0.0.8
-- Replace data store with PostgreSQL/SQLAlchemy
-- Implement a RESTful API
-- Overhaul front end with new API-driven JS
-- Revert to stock bootstap for ease of development
-- Compose file for quickly starting a dev environment
-- Use Flask-Script for better command integration
-- Early job worker loop to handle dirty DB from the UI workers
-- New jobs will determine, store, and display branch name
-=======
 ### v0.0.8 (Breaking)
 - **BREAKING** Replace data store with PostgreSQL/SQLAlchemy #260
   - No migration from yaml_model to PostgreSQL
@@ -23,7 +12,7 @@
 - Handle mail failures in Flask-Security gracefully #266
 - Move requirements to `pip-compile` syntax of new `pip-tools` #268
 - Docker 1.8.3 (Server 1.20) #271
->>>>>>> ef04c522
+- New jobs will determine, store, and display branch name
 
 ### v0.0.7
 - Fix 500 error when new project is saved with validation issue #220
