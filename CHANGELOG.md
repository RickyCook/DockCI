--- conflicted
+++ resolved
@@ -4,14 +4,11 @@
 - Upgrade YAML model #146
 - Fix email #147
 - Add users, related UI, protect some forms #147
-<<<<<<< HEAD
 - New job cancel button doesn't 404 #149
 - Get GitHub OAuth token for users #149
 - Import from GitHub on new job form #149
-=======
 - Remove DEBIAN_MIRROR override #150
 - Server host tests on config page #151
->>>>>>> 0238e6cf
 
 ## v0.0.3
 - Log level to debug #20
