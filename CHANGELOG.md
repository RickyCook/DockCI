# Changelog

### v0.0.6
<<<<<<< HEAD
- Docker 1.7.0 (Server 1.19)
=======
- Significant decrease in browser load on jobs with error stage #215
>>>>>>> ecb41902

### v0.0.5 (Breaking)
- **BREAKING** Force project slugs to comply with Docker regex #192
  - All slugs will be lower-cased
  - Any characters that don't match `[a-z0-9-_.]` will be replaced with `_`
- Fix display of validation errors when saving a new project #192
- Add shields.io for projects #197
- Redirect to new project on creation #202
- Command output is a string, rather than a Python array dump #204
- Set mtime of files with ADD directive in a Dockerfile #206

### v0.0.4-1
- Fix issue browsing anonymously #187

## v0.0.4
- Upgrade YAML model #146
- Fix email #147
- Add users, related UI, protect some forms #147
- New job cancel button doesn't 404 #149
- Get GitHub OAuth token for users #149
- Import from GitHub on new job form #149, #155
- Add GitHub web hook on new job #149
- OAuth reauthenticate when scope changes #149
- Remove DEBIAN_MIRROR override #150
- Server host tests on config page #151
- GitHub recieves build status updates #161
- Rename "job" to "project" #172
- Rename "build" to "job" #173
- Rename "error" build state to "broken" #174
- Destructive operation confirmation template #178
- HMAC signed operations with expiry, user, model, allowed action #178
- Delete projects (along with associated jobs, and GitHub hooks) #178
- Sessions secret hidden on config edit form #178
- Don't roll up log when body element is clicked #179
- Better security for dowload of job output files #180
- Can't add a project that already exists #184

## v0.0.3
- Log level to debug #20
- Docker registry config options #20
- Failed/errored builds are cleaned, even when versioned #20
- Versioned images are pushed to registry #20
- Forms are validated for model integrity #21
- Added auto scroll button to build pages #22
- Auto scroll off by default #22
- Console line splitting fixed #23
- Version, and author info on builds list pages #24
- Add gravatars for git author/committer #25
- UI check boxes themed #27
- Add builds filter for only stable releases #28
- Remove Python2 dependency #28
- Add data migrations that occur on run #29
- Change build slugs from UUID1 to a hex string of create_ts values #29
- Take a tag reference instead of a hash #19
- Fix command output ordering in stage log #32
- Non-existent objects correctly 404 #33
- When build stages are clicked, they roll up #34
- When build stages are complete, they roll up unless "important" #34
- Build ancestor detection from git history #36
- Git changes from last ancestor in build log #36
- Pull Docker images on provision #39
- Use multiple Docker hosts #40
- Paginate the builds list page #44

## v0.0.2
- Streaming console #16
- HipChat notifications #9
- Correctly tag images #13
- Any git tags acceptable, not just semver (though semver is special) #12
- Tagged builds not cleaned up #4
- Tagged builds will remove built image before replacing #12
- Version tags can not be built twice #12
- Version tag builds will never use cache #3
- Service provisioning #10
- Ability to use some Docker env vars as config #8

## v0.0.1
- YAML model
- Web UI to add jobs, builds, global config
- Auto-detect if running in Docker, guess Docker host
- Web UI to view builds
- Git clone, checkout
- Check for git version tag, save to build
- Build the Docker image
- Run the Docker image with the `ci` command
- Success/failed/errored/running/queued statuses
- Build output archive/download
- GitHub push hook
- Builds save committer/auther info<|MERGE_RESOLUTION|>--- conflicted
+++ resolved
@@ -1,11 +1,8 @@
 # Changelog
 
 ### v0.0.6
-<<<<<<< HEAD
+- Significant decrease in browser load on jobs with error stage #215
 - Docker 1.7.0 (Server 1.19)
-=======
-- Significant decrease in browser load on jobs with error stage #215
->>>>>>> ecb41902
 
 ### v0.0.5 (Breaking)
 - **BREAKING** Force project slugs to comply with Docker regex #192
